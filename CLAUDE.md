--- conflicted
+++ resolved
@@ -2,9 +2,6 @@
 
 ## 🚨 MCP Server Usage
 
-**MANDATORY**: Always use Shopify dev MCP server for Shopify development. Query MCP before implementing changes, validate GraphQL/components, never assume APIs.
-
-<<<<<<< HEAD
 **MANDATORY**: Always use the Shopify dev MCP server as the **single source of truth** for all Shopify-related development work.
 
 ### Required MCP Server Workflow
@@ -18,9 +15,6 @@
 5. **🔄 Verify Results**: Use MCP for troubleshooting and refinements
 
 **Key MCP Tools Available:**
-=======
-**Key MCP Tools:**
->>>>>>> 8b4032d0
 - `mcp__shopify-dev-mcp__learn_shopify_api` - Initialize API context
 - `mcp__shopify-dev-mcp__search_docs_chunks` - Search documentation
 - `mcp__shopify-dev-mcp__validate_graphql_codeblocks` - Validate GraphQL
@@ -30,7 +24,6 @@
 
 ## Development Commands
 
-<<<<<<< HEAD
 ### Main Application
 - `npm run dev` - Start development server
 - `npm run build` - Build the Remix application
@@ -129,70 +122,4 @@
 
 
 
-This documentation is based on official Shopify documentation and follows current best practices for Shopify app development.
-=======
-**Main:** `npm run dev` (start), `npm run build`, `npm run lint`
-**Functions:** `cd extensions/[function-name]` → `npm run build/test/typegen`
-**Database:** `npx prisma generate/migrate dev/db push`
-
-## Architecture
-
-**Stack:** Remix + Shopify App Bridge + Prisma + PostgreSQL + Polaris  
-**Dual Bundle System:** Discount Functions (all plans) + Cart Transform (Plus only)
-
-**Core Models:** Bundle → BundleStep → StepProduct, BundlePricing, BundleAnalytics  
-**Metafields:** `bundle_discounts` namespace for function configuration  
-**Functions:** WebAssembly, ORDER/PRODUCT/SHIPPING discount classes
-
-## Key Files
-
-**Routes:** `app/routes/app.bundles.[type].configure.$bundleId.tsx` (configuration)  
-**Extensions:** `extensions/bundle-[type]-ts/` (functions)  
-**Database:** `prisma/schema.prisma`  
-**Config:** `shopify.app.toml`, `shopify.extension.toml`
-
-## Bundle Flow
-
-**Publishing:** Admin → Database → Shopify discount → Metafields → Function activation  
-**Runtime:** Cart analysis → Bundle matching → Discount/transform operations  
-**Testing:** Vitest (functions), ESLint (app)
-
-## Database Schema
-
-**Multi-tenant:** All entities have `shopId`  
-**JSONB fields:** Bundle.settings, BundleStep.products/collections, BundlePricing.rules  
-**Enums:** BundleStatus, JobStatus, DiscountMethodType  
-**Indexing:** Shop-based queries, status filtering, time-series data
-
-## Key APIs
-
-**GraphQL:** `discountAutomaticAppCreate`, `cartTransformCreate`  
-**Metafields:** Namespace `bundle_discounts`, keys `cart_transform_config`/`discount_function_config`  
-**Scopes:** `write_discounts,write_cart_transforms,write_products,write_metafields`  
-**Limitation:** No direct collection queries in functions (pre-compute relationships)
-
-## User Flow
-
-**Path:** `/app` → Dashboard → Bundle Type Selection → Configuration → Publishing  
-**Bundle Types:** Cart Transform (Plus) vs Discount Functions (All plans)  
-**Configuration:** Multi-tab interface with step setup, discount settings, product/collection selection  
-**State:** React/Remix + Prisma + Metafields
-
-## Important TODOs
-
-**High Priority:**
-- Bundle creation error handling (`app/routes/app.bundles.create.tsx:22,40`)
-- Product status sync via GraphQL (`configure.$bundleId.tsx:1230`)
-
-**Medium Priority:**  
-- Collection-based bundle matching optimization
-- Advanced analytics dashboard
-- Comprehensive test coverage
-
-## Implementation Status ✅
-
-**Dual Bundle System:** Cart Transform + Discount Functions with separate metafield configs  
-**Enhanced UI:** Professional modals, interactive badges, save bar integration  
-**File Organization:** Descriptive prefixes for clear separation  
-**MCP Integration:** All GraphQL validated, type safety maintained
->>>>>>> 8b4032d0
+This documentation is based on official Shopify documentation and follows current best practices for Shopify app development.